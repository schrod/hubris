--- conflicted
+++ resolved
@@ -162,26 +162,24 @@
 stacksize = 512
 start = true
 
-<<<<<<< HEAD
+[tasks.ping.task-slots]
+peer = "pong"
+usart_driver = "usart_driver"
+
 [tasks.hf]
 path = "../drv/gimlet-hf-server"
 name = "drv-gimlet-hf-server"
 features = []
 priority = 3
-requires = {flash = 16384, ram = 4096 }
+requires = {flash = 16384, ram = 2048 }
 stacksize = 2048
 start = true
 uses = ["quadspi"]
 interrupts = {92 = 1}
 
 [tasks.hf.task-slots]
-rcc_driver = "rcc_driver"
-gpio_driver = "gpio_driver"
-=======
-[tasks.ping.task-slots]
-peer = "pong"
-usart_driver = "usart_driver"
->>>>>>> 95190c1a
+gpio_driver = "gpio_driver"
+rcc_driver = "rcc_driver"
 
 [tasks.idle]
 path = "../task-idle"
